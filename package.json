--- conflicted
+++ resolved
@@ -1,10 +1,6 @@
 {
   "name": "@ts-common/json-parser",
-<<<<<<< HEAD
-  "version": "0.4.1",
-=======
-  "version": "0.5.1",
->>>>>>> db7a5ee4
+  "version": "0.5.2",
   "description": "JSON Parser",
   "main": "index.js",
   "scripts": {
@@ -38,28 +34,17 @@
   "devDependencies": {
     "@types/chai": "^4.1.7",
     "@types/mocha": "^5.2.5",
-<<<<<<< HEAD
-    "@types/node": "^10.12.12",
-=======
     "@types/node": "^10.12.18",
->>>>>>> db7a5ee4
     "chai": "^4.2.0",
     "mocha": "^5.2.0",
     "nyc": "^13.1.0",
     "typescript": "^3.2.2"
   },
   "dependencies": {
-<<<<<<< HEAD
-    "@ts-common/iterator": "^0.1.1",
-    "@ts-common/json": "^0.1.6",
-    "@ts-common/source-map": "^0.3.3",
-    "@ts-common/string-map": "^0.2.2",
-=======
     "@ts-common/iterator": "^0.1.2",
     "@ts-common/json": "^0.2.0",
     "@ts-common/source-map": "^0.4.0",
     "@ts-common/string-map": "^0.2.3",
->>>>>>> db7a5ee4
     "tslib": "^1.9.3"
   }
 }