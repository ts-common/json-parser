{
  "name": "@ts-common/json-parser",
<<<<<<< HEAD
  "version": "0.6.0",
=======
  "version": "0.5.2",
>>>>>>> 76b31075
  "description": "JSON Parser",
  "main": "dist/index.js",
  "types": "dist/index.d.ts",
  "scripts": {
    "tsc": "tsc",
<<<<<<< HEAD
    "test": "tsc && nyc mocha dist/test/*.js",
=======
    "test": "tsc && nyc mocha ./dist/test/*.js",
>>>>>>> 76b31075
    "prepack": "npm install && tsc"
  },
  "files": [
    "dist/index.js",
    "dist/index.d.ts",
    "dist/index.js.map",
    "dist/index.d.ts.map",
    "src/index.ts"
  ],
  "nyc": {
    "reporter": [
      "lcov",
      "text"
    ],
<<<<<<< HEAD
    "include": [
      "dist/*.js"
    ]
  },
  "files": [
    "dist/index.d.ts",
    "dist/index.d.ts.map",
    "dist/index.js",
    "dist/index.js.map",
    "src/index.ts"
  ],
=======
    "exclude": [
      "dist/test/*.js"
    ]
  },
>>>>>>> 76b31075
  "repository": {
    "type": "git",
    "url": "git+https://github.com/ts-common/json-parser.git"
  },
  "keywords": [
    "json",
    "parser"
  ],
  "author": "Sergey Shandar",
  "license": "Apache-2.0",
  "bugs": {
    "url": "https://github.com/ts-common/json-parser/issues"
  },
  "homepage": "https://github.com/ts-common/json-parser#readme",
  "devDependencies": {
    "@types/chai": "^4.1.7",
    "@types/mocha": "^5.2.6",
<<<<<<< HEAD
    "@types/node": "^10.12.18",
    "chai": "^4.2.0",
    "mocha": "^6.0.2",
    "nyc": "^13.3.0",
    "typescript": "^3.3.3333"
  },
  "dependencies": {
    "@ts-common/iterator": "^0.1.4",
    "@ts-common/json": "^0.2.0",
    "@ts-common/source-map": "^0.4.2",
    "@ts-common/string-map": "^0.2.5",
=======
    "@types/node": "^11.9.4",
    "chai": "^4.2.0",
    "mocha": "^5.2.0",
    "nyc": "^13.3.0",
    "typescript": "^3.3.3"
  },
  "dependencies": {
    "@ts-common/iterator": "^0.1.3",
    "@ts-common/json": "^0.2.0",
    "@ts-common/source-map": "^0.4.2",
    "@ts-common/string-map": "^0.2.4",
>>>>>>> 76b31075
    "tslib": "^1.9.3"
  }
}<|MERGE_RESOLUTION|>--- conflicted
+++ resolved
@@ -1,20 +1,12 @@
 {
   "name": "@ts-common/json-parser",
-<<<<<<< HEAD
   "version": "0.6.0",
-=======
-  "version": "0.5.2",
->>>>>>> 76b31075
   "description": "JSON Parser",
   "main": "dist/index.js",
   "types": "dist/index.d.ts",
   "scripts": {
     "tsc": "tsc",
-<<<<<<< HEAD
     "test": "tsc && nyc mocha dist/test/*.js",
-=======
-    "test": "tsc && nyc mocha ./dist/test/*.js",
->>>>>>> 76b31075
     "prepack": "npm install && tsc"
   },
   "files": [
@@ -29,24 +21,10 @@
       "lcov",
       "text"
     ],
-<<<<<<< HEAD
     "include": [
       "dist/*.js"
     ]
   },
-  "files": [
-    "dist/index.d.ts",
-    "dist/index.d.ts.map",
-    "dist/index.js",
-    "dist/index.js.map",
-    "src/index.ts"
-  ],
-=======
-    "exclude": [
-      "dist/test/*.js"
-    ]
-  },
->>>>>>> 76b31075
   "repository": {
     "type": "git",
     "url": "git+https://github.com/ts-common/json-parser.git"
@@ -64,7 +42,6 @@
   "devDependencies": {
     "@types/chai": "^4.1.7",
     "@types/mocha": "^5.2.6",
-<<<<<<< HEAD
     "@types/node": "^10.12.18",
     "chai": "^4.2.0",
     "mocha": "^6.0.2",
@@ -76,19 +53,6 @@
     "@ts-common/json": "^0.2.0",
     "@ts-common/source-map": "^0.4.2",
     "@ts-common/string-map": "^0.2.5",
-=======
-    "@types/node": "^11.9.4",
-    "chai": "^4.2.0",
-    "mocha": "^5.2.0",
-    "nyc": "^13.3.0",
-    "typescript": "^3.3.3"
-  },
-  "dependencies": {
-    "@ts-common/iterator": "^0.1.3",
-    "@ts-common/json": "^0.2.0",
-    "@ts-common/source-map": "^0.4.2",
-    "@ts-common/string-map": "^0.2.4",
->>>>>>> 76b31075
     "tslib": "^1.9.3"
   }
 }