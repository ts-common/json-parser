<<<<<<< HEAD
import * as json from "@ts-common/json"
import * as iterator from "@ts-common/iterator"
import * as sourceMap from "@ts-common/source-map"
import * as stringMap from "@ts-common/string-map"
=======
import {
    JsonPrimitive, Json, MutableJsonArray, MutableJsonObject, MutableJsonRef, JsonRef
} from "@ts-common/json"
import { iterable, map, toArray } from "@ts-common/iterator"
import { FilePosition, setInfo, Tracked, ObjectInfo } from "@ts-common/source-map"
import { StringMap, MutableStringMap } from "@ts-common/string-map"
import { isPrimitive } from 'util';
>>>>>>> db7a5ee4

namespace fa {
    export interface Result<C, R> {
        readonly result?: ReadonlyArray<R>
        readonly state?: State<C, R>
    }
    export interface State<C, R> {
        readonly next?: (c: C) => Result<C, R>|void
        readonly done?: () => R|void
    }
    export const applyState = <C, R>(input: Iterable<C>, state: State<C, R>): Iterable<R> =>
        iterator.iterable(function *() {
            for (const c of input) {
                if (state.next === undefined) {
                    break
                }
                const result = state.next(c)
                if (result !== undefined) {
                    if (result.result !== undefined) {
                        yield *result.result
                    }
                    if (result.state !== undefined) {
                        state = result.state
                    }
                }
            }
            if (state.done !== undefined) {
                const r = state.done()
                if (r !== undefined) {
                    yield r
                }
            }
        })
    export const nextState = <C, R>(
        result: ReadonlyArray<R>,
        state: State<C, R>,
        c: C
    ): Result<C, R> => {
        if (state.next === undefined) {
            return { result, state }
        }
        const rs = state.next(c)
        if (rs === undefined) {
            return { result, state }
        }
        return {
            result: rs.result === undefined ? result : [...result, ...rs.result],
            state: rs.state === undefined ? state : rs.state
        }
    }
}

interface CharAndPosition {
    readonly c: string
    readonly position: sourceMap.FilePosition
}

export const addPosition = (s: string): Iterable<CharAndPosition> => {
    let line = 1
    let column = 1
    return iterator.map(s, c => {
        const result = { c, position: { line, column } }
        if (c === "\n") {
            ++line
            column = 1
        } else {
            ++column
        }
        return result
    })
}

namespace set {
    export const create = <T extends string>(v: ReadonlyArray<T>) => new Set<T>(v)
    export const isElement = <T extends string>(set: Set<T>, c: string): c is T => set.has(c as T)
    export type GetElementType<T extends Set<string>> = T extends Set<infer U> ? U : string
}

const symbol = set.create(["{", "}", "[", "]", ",", ":"])
const whiteSpace = set.create([" ", "\t", "\r", "\n"])
const jsonValue = set.create([
    "a","b","c","d","e","f","g","h","i","j",
    "k","l","m","n","o","p","q","r","s","t",
    "u","v","w","x","y","z",
    "A","B","C","D","E","F","G","H","I","J",
    "K","L","M","N","O","P","Q","R","S","T",
    "U","V","W","X","Y","Z",
    "_","+","-",".",
    "0","1","2","3","4","5","6","7","8","9"
])

interface JsonTokenBase {
    readonly position: sourceMap.FilePosition
}

interface JsonSymbolToken extends JsonTokenBase {
    readonly kind: set.GetElementType<typeof symbol>
}

interface JsonValueToken extends JsonTokenBase {
    readonly kind: "value"
    readonly value: json.JsonPrimitive
}

type JsonToken = JsonSymbolToken|JsonValueToken

export interface ErrorBase {
    readonly position: sourceMap.FilePosition
    readonly token: string
    readonly message: string
}

export type SyntaxErrorCode =
    "invalid token"|
    "invalid symbol"|
    "invalid escape symbol"|
    "unexpected end of string"

export interface SyntaxError extends ErrorBase {
    readonly kind: "syntax"
    readonly code: SyntaxErrorCode
}

export type StructureErrorCode =
    "unexpected end of file"|
    "unexpected token"|
    "expecting property name"

export interface StructureError extends ErrorBase {
    readonly kind: "structure"
    readonly code: StructureErrorCode
}

export type ParseError = SyntaxError|StructureError

const isControl = (c: string): boolean => {
    const code = c.charCodeAt(0)
    return code <= 0x1F || code === 0x7F
}

type EscapeMap = stringMap.StringMap<string>

const escapeMap: EscapeMap = {
    "\"": "\"",
    "\\": "\\",
    "\/": "/",
    "b": "\b",
    "t": "\t",
    "f": "\f",
    "r": "\r",
    "n": "\n",
}

type HexMap = stringMap.StringMap<number>

const hexMap: HexMap = {
    "0": 0,
    "1": 1,
    "2": 2,
    "3": 3,
    "4": 4,
    "5": 5,
    "6": 6,
    "7": 7,
    "8": 8,
    "9": 9,
    "A": 0xA,
    "a": 0xA,
    "B": 0xB,
    "b": 0xb,
    "C": 0xC,
    "c": 0xc,
    "D": 0xD,
    "d": 0xd,
    "E": 0xE,
    "e": 0xe,
    "F": 0xF,
    "f": 0xf,
}

export const defaultErrorReport = (e: ParseError) => { throw e }

export type ReportError = (error: ParseError) => void

export const tokenize = (
    s: string,
    reportError: ReportError = defaultErrorReport
): Iterable<JsonToken> => {

    type State = fa.State<CharAndPosition, JsonToken>

    const report = (position: sourceMap.FilePosition, token: string, code: SyntaxErrorCode) =>
        reportError({
            kind: "syntax",
            code,
            position,
            token,
            message: `${code}, token: ${token}, line: ${position.line}, column: ${position.column}`
        })

    const whiteSpaceState: State ={
        next: cp => {
            if (cp.c === "\"") {
                return { state: stringState(cp.position) }
            }
            if (set.isElement(symbol, cp.c)) {
                return { result: [{ kind: cp.c, position: cp.position }] }
            }
            if (set.isElement(jsonValue, cp.c)) {
                return { state: jsonValueState(cp) }
            }
            if (!set.isElement(whiteSpace, cp.c)) {
                report(cp.position, cp.c, "invalid symbol")
            }
            return
        }
    }


    const stringState = (position: sourceMap.FilePosition): State => {
        let value = ""

        const getResult = (): JsonToken => ({ kind: "value", value, position })

        const done = () => {
            report(position, value, "unexpected end of string")
            return getResult()
        }

        const state: State = {
            next: cp => {
                if (cp.c === "\"") {
                    return {
                        result: [getResult()],
                        state: whiteSpaceState
                    }
                }
                if (isControl(cp.c)) {
                    report(cp.position, cp.c, "invalid symbol")
                }
                if (cp.c === "\\") {
                    return { state: escapeState }
                }
                value += cp.c
                return
            },
            done
        }

        const escapeState: State = {
            next: cp => {
                if (cp.c === "u") {
                    return { state: unicodeState() }
                }
                const e = escapeMap[cp.c]
                if (e === undefined) {
                    report(cp.position, cp.c, "invalid escape symbol")
                    value += cp.c
                } else {
                    value += e
                }
                return { state }
            },
            done
        }

        // UNICODE escape sequence
        const unicodeState = (): State => {
            let i = 0
            let u = 0
            return {
                next: cp => {
                    const h = hexMap[cp.c]
                    if (h === undefined) {
                        report(cp.position, cp.c, "invalid escape symbol")
                        return { state }
                    }
                    u = (u << 4) | h
                    ++i
                    // always for symbols https://json.org/
                    if (i < 4) {
                        return
                    }
                    value += String.fromCharCode(u)
                    return { state }
                },
                done
            }
        }

        return state
    }

    const jsonValueState = (prior: CharAndPosition): State => {
        let value = prior.c

        const getResultValue = () => {
            switch (value) {
                case "true": return true
                case "false": return false
                case "null": return null
            }
            const number = parseFloat(value)
            if (isNaN(number)) {
                report(prior.position, value, "invalid token")
                return value
            }
            return number
        }

        const done = (): JsonToken => ({
            kind: "value",
            value: getResultValue(),
            position: prior.position
        })

        return {
            next: cp => {
                if (set.isElement(jsonValue, cp.c)) {
                    value += cp.c
                    return
                }
                return fa.nextState([done()], whiteSpaceState, cp)
            },
            done
        }
    }

    return fa.applyState(addPosition(s), whiteSpaceState)
}

export const parse = (
    url: string,
    context: string,
    reportError: ReportError = defaultErrorReport
): json.Json => {

    type State = fa.State<JsonToken, never>

    const report = (position: sourceMap.FilePosition, token: string, code: StructureErrorCode) =>
        reportError({
            kind: "structure",
            code,
            position,
            token,
            message: `${code}, token: ${token}, line: ${position.line}, column: ${position.column}`
        })

    const reportToken = (token: JsonToken, message: StructureErrorCode) =>
        report(
            token.position,
            token.kind === "value" ? JSON.stringify(token.value) : token.kind,
            message
        )

    const endState: State = {
        next: t => {
            reportToken(t, "unexpected token")
            return { state: {} }
        }
    }

    interface ObjectOrArrayState<T extends JsonRef> {
        readonly state: State
        readonly value: sourceMap.Tracked<T>
        readonly primitiveProperties: stringMap.MutableStringMap<sourceMap.FilePosition>
    }

    const objectState = (os: ObjectOrArrayState<json.MutableJsonObject>): State => {

        const separatorState: State = {
            next: t => {
                switch (t.kind) {
                    case "}": return { state: os.state }
                    case ",": return { state: propertyState }
                }
                reportToken(t, "unexpected token")
                return
            }
        }

        const propertyValueState = (name: string): State => ({
            next: t => {
                if (t.kind === ":") {
                    return {
                        state: valueState(
                            separatorState,
                            (v, position, primitiveProperties) => {
                                os.value[name] = v
                                if (json.isPrimitive(v)) {
                                    os.primitiveProperties[name] = position
                                }
                                return {
                                    isChild: true,
                                    position,
                                    parent: os.value,
                                    property: name,
                                    primitiveProperties
                                }
                            }
                        )
                    }
                }
                reportToken(t, "unexpected token")
                return
            }
        })

        const propertyState: State = {
            next: t => {
                if (t.kind !== "value") {
                    reportToken(t, "unexpected token")
                    return
                }
                let name = t.value
                if (name === null) {
                    reportToken(t, "expecting property name")
                    name = "null"
                } else if (typeof name !== "string") {
                    reportToken(t, "expecting property name")
                    name = name.toString()
                }
                return { state: propertyValueState(name) }
            }
        }

        return {
            next: t => {
                if (t.kind === "}") {
                    return { state: os.state }
                }
                return propertyState.next === undefined ? undefined : propertyState.next(t)
            }
        }
    }

    const arrayState = (as: ObjectOrArrayState<json.MutableJsonArray>): State => {

        const separatorState: State = {
            next: t => {
                switch (t.kind) {
                    case "]": return { state: as.state }
                    case ",": return { state: itemState }
                }
                reportToken(t, "unexpected token")
                return
            }
        }

        const itemState = valueState(
            separatorState,
            (v, position, primitiveProperties) => {
                const property = as.value.push(v) - 1
                if (json.isPrimitive(v)) {
                    as.primitiveProperties[property] = position
                }
                return {
                    isChild: true,
                    parent: as.value,
                    position,
                    property,
                    primitiveProperties
                }
            }
        )

        return {
            next: t => {
                if (t.kind === "]") {
                    return { state: as.state }
                }
                return itemState.next !== undefined ? itemState.next(t) : undefined
            }
        }
    }

    const valueState = (
        state: State,
        set: (
            v: json.Json,
            position: sourceMap.FilePosition,
            primitiveProperties: stringMap.StringMap<sourceMap.FilePosition>
        ) => sourceMap.ObjectInfo,
    ): State => ({
        next: t => {
            const updateRef = <T extends json.MutableJsonRef>(value: T): ObjectOrArrayState<T> => {
                const primitiveProperties: stringMap.MutableStringMap<sourceMap.FilePosition> = {}
                const info = set(value, t.position, primitiveProperties)
                return { state, value: sourceMap.setInfo(value, info), primitiveProperties }
            }
            switch (t.kind) {
                case "value":
                    set(t.value, t.position, {})
                    return { state }
                case "{":
                    const objectRef = updateRef<json.MutableJsonObject>({})
                    return { state: objectState(objectRef) }
                case "[":
                    const arrayRef = updateRef<json.MutableJsonArray>([])
                    return { state: arrayState(arrayRef) }
            }
            reportToken(t, "unexpected token")
            return
        }
    })

    const tokens = tokenize(context, reportError)
    let value: json.Json|undefined
    iterator.toArray(fa.applyState(
        tokens,
        valueState(
            endState,
            (v, position, primitiveProperties) => {
                value = v
                return {
                    isChild: false,
                    position,
                    url,
                    primitiveProperties
                }
            }
        )
    ))
    if (value === undefined) {
        report({ line: 1, column: 1 }, "", "unexpected end of file")
        return null
    }
    return value
}<|MERGE_RESOLUTION|>--- conflicted
+++ resolved
@@ -1,17 +1,7 @@
-<<<<<<< HEAD
 import * as json from "@ts-common/json"
 import * as iterator from "@ts-common/iterator"
 import * as sourceMap from "@ts-common/source-map"
 import * as stringMap from "@ts-common/string-map"
-=======
-import {
-    JsonPrimitive, Json, MutableJsonArray, MutableJsonObject, MutableJsonRef, JsonRef
-} from "@ts-common/json"
-import { iterable, map, toArray } from "@ts-common/iterator"
-import { FilePosition, setInfo, Tracked, ObjectInfo } from "@ts-common/source-map"
-import { StringMap, MutableStringMap } from "@ts-common/string-map"
-import { isPrimitive } from 'util';
->>>>>>> db7a5ee4
 
 namespace fa {
     export interface Result<C, R> {
